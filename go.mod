module github.com/dccn-tg/filer-gateway

go 1.20

require (
	github.com/dccn-tg/tg-toolset-golang v1.22.0
	github.com/go-openapi/errors v0.20.1
	github.com/go-openapi/loads v0.21.0
	github.com/go-openapi/runtime v0.21.0
	github.com/go-openapi/spec v0.20.4
	github.com/go-openapi/strfmt v0.21.0
	github.com/go-openapi/swag v0.19.15
	github.com/go-openapi/validate v0.20.3
	github.com/go-redis/redis/v8 v8.11.4
	github.com/golang-jwt/jwt/v4 v4.1.0
	github.com/hurngchunlee/bokchoy v0.2.2-0.20211124141242-0c2c2bbb0154
	github.com/jessevdk/go-flags v1.5.0
	github.com/prometheus/client_golang v1.14.0
	github.com/rs/cors v1.8.0
	github.com/s12v/go-jwks v0.2.1
	github.com/spf13/viper v1.10.1
	github.com/square/go-jose v2.6.0+incompatible
<<<<<<< HEAD
	golang.org/x/net v0.10.0
	golang.org/x/sys v0.15.0
=======
	golang.org/x/net v0.17.0
	golang.org/x/sys v0.13.0
>>>>>>> be6d7ee7
)

require (
	github.com/Khan/genqlient v0.5.0 // indirect
	github.com/PuerkitoBio/purell v1.1.1 // indirect
	github.com/PuerkitoBio/urlesc v0.0.0-20170810143723-de5bf2ad4578 // indirect
	github.com/asaskevich/govalidator v0.0.0-20200907205600-7a23bdc65eef // indirect
	github.com/beorn7/perks v1.0.1 // indirect
	github.com/cespare/xxhash/v2 v2.1.2 // indirect
	github.com/dgryski/go-rendezvous v0.0.0-20200823014737-9f7001d12a5f // indirect
	github.com/docker/go-units v0.4.0 // indirect
	github.com/fsnotify/fsnotify v1.5.1 // indirect
	github.com/go-openapi/analysis v0.20.1 // indirect
	github.com/go-openapi/jsonpointer v0.19.5 // indirect
	github.com/go-openapi/jsonreference v0.19.6 // indirect
	github.com/go-sql-driver/mysql v1.5.0 // indirect
	github.com/go-stack/stack v1.8.0 // indirect
	github.com/golang/protobuf v1.5.2 // indirect
	github.com/hashicorp/hcl v1.0.0 // indirect
	github.com/josharian/intern v1.0.0 // indirect
	github.com/konsorten/go-windows-terminal-sequences v1.0.3 // indirect
	github.com/magiconair/properties v1.8.5 // indirect
	github.com/mailru/easyjson v0.7.6 // indirect
	github.com/matttproud/golang_protobuf_extensions v1.0.1 // indirect
	github.com/mitchellh/mapstructure v1.4.3 // indirect
	github.com/oklog/ulid v1.3.1 // indirect
	github.com/opentracing/opentracing-go v1.2.0 // indirect
	github.com/patrickmn/go-cache v2.1.0+incompatible // indirect
	github.com/pelletier/go-toml v1.9.4 // indirect
	github.com/pkg/errors v0.9.1 // indirect
	github.com/pkg/xattr v0.4.1 // indirect
	github.com/prometheus/client_model v0.3.0 // indirect
	github.com/prometheus/common v0.37.0 // indirect
	github.com/prometheus/procfs v0.8.0 // indirect
	github.com/sirupsen/logrus v1.6.0 // indirect
	github.com/spf13/afero v1.6.0 // indirect
	github.com/spf13/cast v1.4.1 // indirect
	github.com/spf13/jwalterweatherman v1.1.0 // indirect
	github.com/spf13/pflag v1.0.5 // indirect
	github.com/subosito/gotenv v1.2.0 // indirect
	github.com/thoas/go-funk v0.4.0 // indirect
	github.com/vektah/gqlparser/v2 v2.4.5 // indirect
	go.mongodb.org/mongo-driver v1.7.3 // indirect
	go.uber.org/atomic v1.7.0 // indirect
	go.uber.org/multierr v1.6.0 // indirect
	go.uber.org/zap v1.17.0 // indirect
<<<<<<< HEAD
	golang.org/x/crypto v0.17.0 // indirect
	golang.org/x/oauth2 v0.0.0-20220223155221-ee480838109b // indirect
	golang.org/x/sync v0.0.0-20220601150217-0de741cfad7f // indirect
	golang.org/x/text v0.14.0 // indirect
=======
	golang.org/x/crypto v0.14.0 // indirect
	golang.org/x/oauth2 v0.0.0-20220223155221-ee480838109b // indirect
	golang.org/x/sync v0.0.0-20220601150217-0de741cfad7f // indirect
	golang.org/x/text v0.13.0 // indirect
>>>>>>> be6d7ee7
	google.golang.org/appengine v1.6.7 // indirect
	google.golang.org/protobuf v1.28.1 // indirect
	gopkg.in/ini.v1 v1.66.2 // indirect
	gopkg.in/natefinch/lumberjack.v2 v2.0.0 // indirect
	gopkg.in/square/go-jose.v2 v2.3.1 // indirect
	gopkg.in/yaml.v2 v2.4.0 // indirect
)<|MERGE_RESOLUTION|>--- conflicted
+++ resolved
@@ -20,13 +20,8 @@
 	github.com/s12v/go-jwks v0.2.1
 	github.com/spf13/viper v1.10.1
 	github.com/square/go-jose v2.6.0+incompatible
-<<<<<<< HEAD
-	golang.org/x/net v0.10.0
 	golang.org/x/sys v0.15.0
-=======
 	golang.org/x/net v0.17.0
-	golang.org/x/sys v0.13.0
->>>>>>> be6d7ee7
 )
 
 require (
@@ -73,17 +68,10 @@
 	go.uber.org/atomic v1.7.0 // indirect
 	go.uber.org/multierr v1.6.0 // indirect
 	go.uber.org/zap v1.17.0 // indirect
-<<<<<<< HEAD
 	golang.org/x/crypto v0.17.0 // indirect
 	golang.org/x/oauth2 v0.0.0-20220223155221-ee480838109b // indirect
 	golang.org/x/sync v0.0.0-20220601150217-0de741cfad7f // indirect
 	golang.org/x/text v0.14.0 // indirect
-=======
-	golang.org/x/crypto v0.14.0 // indirect
-	golang.org/x/oauth2 v0.0.0-20220223155221-ee480838109b // indirect
-	golang.org/x/sync v0.0.0-20220601150217-0de741cfad7f // indirect
-	golang.org/x/text v0.13.0 // indirect
->>>>>>> be6d7ee7
 	google.golang.org/appengine v1.6.7 // indirect
 	google.golang.org/protobuf v1.28.1 // indirect
 	gopkg.in/ini.v1 v1.66.2 // indirect
